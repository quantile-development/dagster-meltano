--- conflicted
+++ resolved
@@ -28,12 +28,8 @@
 ## Development
 1. Open this repository in Visual Studio Code.
 2. Install the [Remote - Containers](https://marketplace.visualstudio.com/items?itemName=ms-vscode-remote.remote-containers) plugin for Visual Studio Code.
-<<<<<<< HEAD
 3. Wait for the container setup, it should automatically install all Meltano plugins. 
 4. Open the integrated terminal and start Dagit `dagit -f dagster/pipeline.py`
-4. Visit `localhost:3000` to access Dagit.
-=======
-3. Wait for the container setup, it should automatically install all Meltano plugins and start Dagit. 
 4. Visit `localhost:3000` to access Dagit.
 
 If using another IDE:
@@ -41,5 +37,4 @@
 2. Pip install dependencies: `pip install dagster meltano`
 3. Install Meltano plugins: `cd meltano && meltano install && cd ..`
 4. Set env vars: `export MELTANO_PROJECT_ROOT=<path/to/meltano>`
-5. Run dagit: `dagit -f dagster/pipeline.py`
->>>>>>> b79b5b4f
+5. Run dagit: `dagit -f dagster/pipeline.py`