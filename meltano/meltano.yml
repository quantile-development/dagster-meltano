--- conflicted
+++ resolved
@@ -77,15 +77,9 @@
 
 schedules:
   - name: tap-csv-to-target-postgres-schedule
-<<<<<<< HEAD
     job: tap-csv-to-target-postgres
     interval: "@daily"
-  
-=======
-    interval: "@hourly"
-
-    job: tap-csv-to-target-postgres
->>>>>>> d39ceb04
+    
 environments:
   - name: dev
   - name: ci
